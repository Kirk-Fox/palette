--- conflicted
+++ resolved
@@ -16,23 +16,17 @@
 default = ["named_from_str", "std"]
 named_from_str = ["named", "phf", "phf_codegen", "std"]
 named = []
-std = ["approx/std"]
+std = ["approx/std", "num-traits/std"]
 serializing = ["serde", "std"]
 
 #internal
 strict = []
 
 [dependencies]
-<<<<<<< HEAD
-palette_derive = {version = "0.4.0", path = "../palette_derive"}
-num-traits = {version = "0.2"}
+palette_derive = {version = "0.4.1", path = "../palette_derive"}
+num-traits = {version = "0.2", default-features = false}
 approx = {version = "0.2", default-features = false}
 libm = "0.1.2"
-=======
-palette_derive = {version = "0.4.1", path = "../palette_derive"}
-num-traits = "0.2"
-approx = "0.2"
->>>>>>> 941de7a7
 
 [dependencies.phf]
 version = "0.7"
